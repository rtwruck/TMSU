language: go

go:
<<<<<<< HEAD
    - "1.10"
    - "1.11"
=======
    - 1.13
>>>>>>> afc9dd7f

install:
    - go get -u github.com/mattn/go-sqlite3
    - go get -u github.com/hanwen/go-fuse/fuse
    - go get -u golang.org/x/crypto/blake2b<|MERGE_RESOLUTION|>--- conflicted
+++ resolved
@@ -1,12 +1,7 @@
 language: go
 
 go:
-<<<<<<< HEAD
-    - "1.10"
-    - "1.11"
-=======
     - 1.13
->>>>>>> afc9dd7f
 
 install:
     - go get -u github.com/mattn/go-sqlite3
